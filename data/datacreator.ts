--- conflicted
+++ resolved
@@ -35,10 +35,6 @@
 import * as security from '../lib/insecurity'
 // @ts-expect-error FIXME due to non-existing type definitions for replace
 import replace from 'replace'
-<<<<<<< HEAD
-=======
-import { HintModel } from '../models/hint'
->>>>>>> 12d8735c
 
 const entities = new Entities()
 
@@ -119,11 +115,7 @@
   let i: number = 0
   return await Promise.all(
     hints.map(async (hint) => {
-<<<<<<< HEAD
-      return HintModel.create({
-=======
       return await HintModel.create({
->>>>>>> 12d8735c
         ChallengeId,
         text: hint,
         order: ++i,
