-
  name: 'Score Board'
  category: 'Security through Obscurity'
  description: 'Find the carefully hidden ''Score Board'' page.'
  difficulty: 1
  hint: 'Try to find a reference or clue behind the scenes. Or simply guess what URL the Score Board might have.'
  hintUrl: 'https://bkimminich.gitbooks.io/pwning-owasp-juice-shop/content/part2/score-board.html#find-the-carefully-hidden-score-board-page'
  key: scoreBoardChallenge
-
  name: 'Email Leak'
  category: 'Sensitive Data Exposure'
  description: 'Perform an unwanted information disclosure by accessing data cross-domain.'
  difficulty: 5
  hint: 'Try to find and attack an endpoint that responds with user information. SQL Injection is not the solution here.'
  hintUrl: 'https://bkimminich.gitbooks.io/pwning-owasp-juice-shop/content/part2/sensitive-data-exposure.html#perform-an-unwanted-information-disclosure-by-accessing-data-cross-domain'
  key: emailLeakChallenge
-
  name: 'Error Handling'
  category: 'Security Misconfiguration'
  description: 'Provoke an error that is not very gracefully handled.'
  difficulty: 1
  hint: 'Try to submit bad input to forms. Alternatively tamper with URL paths or parameters.'
  hintUrl: 'https://bkimminich.gitbooks.io/pwning-owasp-juice-shop/content/part2/security-misconfiguration.html#provoke-an-error-that-is-not-very-gracefully-handled'
  key: errorHandlingChallenge
-
  name: 'Forged Review'
  category: 'Broken Access Control'
  description: 'Post a product review as another user or edit any user''s existing review.'
  difficulty: 3
  hint: 'Observe the flow of product review posting and editing and see if you can exploit it.'
  hintUrl: 'https://bkimminich.gitbooks.io/pwning-owasp-juice-shop/content/part2/broken-access-control.html#post-a-product-review-as-another-user-or-edit-any-users-existing-review'
  key: forgedReviewChallenge
-
  name: 'Multiple Likes'
  category: 'Race Condition'
  description: 'Like any review any number of times.'
  difficulty: 6
  hint: 'Punctuality is the politeness of kings'
  hintUrl: 'https://bkimminich.gitbooks.io/pwning-owasp-juice-shop/content/part2/race-condition.html#multiple-likes'
  key: timingAttackChallenge
-
  name: 'Login Admin'
  category: 'Injection'
  description: 'Log in with the administrator''s user account.'
  difficulty: 2
  hint: 'Try different SQL Injection attack patterns depending whether you know the admin''s email address or not.'
  hintUrl: 'https://bkimminich.gitbooks.io/pwning-owasp-juice-shop/content/part2/injection.html#log-in-with-the-administrators-user-account'
  key: loginAdminChallenge
-
  name: 'Login Jim'
  category: 'Injection'
  description: 'Log in with Jim''s user account.'
  difficulty: 3
  hint: 'Try cracking Jim''s password hash if you harvested it already. Alternatively, if you know Jim''s email address, try SQL Injection.'
  hintUrl: 'https://bkimminich.gitbooks.io/pwning-owasp-juice-shop/content/part2/injection.html#log-in-with-jims-user-account'
  key: loginJimChallenge
-
  name: 'Login Bender'
  category: 'Injection'
  description: 'Log in with Bender''s user account.'
  difficulty: 3
  hint: 'If you know Bender''s email address, try SQL Injection. Bender''s password hash might not help you very much.'
  hintUrl: 'https://bkimminich.gitbooks.io/pwning-owasp-juice-shop/content/part2/injection.html#log-in-with-benders-user-account'
  key: loginBenderChallenge
-
  name: 'Password Strength'
  category: 'Broken Authentication'
  description: 'Log in with the administrator''s user credentials without previously changing them or applying SQL Injection.'
  difficulty: 2
  hint: 'This one should be equally easy to a) brute force, b) crack the password hash or c) simply guess.'
  hintUrl: 'https://bkimminich.gitbooks.io/pwning-owasp-juice-shop/content/part2/broken-authentication.html#log-in-with-the-administrators-user-credentials-without-previously-changing-them-or-applying-sql-injection'
  key: weakPasswordChallenge
-
  name: 'Five-Star Feedback'
  category: 'Broken Access Control'
  description: 'Get rid of all 5-star customer feedback.'
  difficulty: 2
  hint: 'Once you found admin section of the application, this challenge is almost trivial.'
  hintUrl: 'https://bkimminich.gitbooks.io/pwning-owasp-juice-shop/content/part2/broken-access-control.html#get-rid-of-all-5-star-customer-feedback'
  key: feedbackChallenge
-
  name: 'Forged Feedback'
  category: 'Broken Access Control'
  description: 'Post some feedback in another users name.'
  difficulty: 3
  hint: 'You can solve this by tampering with the user interface or by intercepting the communication with the RESTful backend.'
  hintUrl: 'https://bkimminich.gitbooks.io/pwning-owasp-juice-shop/content/part2/broken-access-control.html#post-some-feedback-in-another-users-name'
  key: forgedFeedbackChallenge
-
  name: 'Redirects Tier 1'
  category: 'Forgotten Content'
  description: 'Let us redirect you to a donation site that went out of business.'
  difficulty: 1
  hint: 'We might have failed to take this out of our code properly.'
  hintUrl: 'https://bkimminich.gitbooks.io/pwning-owasp-juice-shop/content/part2/forgotten-content.html#let-us-redirect-you-to-a-donation-site-that-went-out-of-business'
  key: redirectGratipayChallenge
-
  name: 'Redirects Tier 2'
  category: 'Roll your own Security'
  description: 'Wherever you go, there you are.'
  difficulty: 4
  hint: 'You have to find a way to beat the whitelist of allowed redirect URLs.'
  hintUrl: 'https://bkimminich.gitbooks.io/pwning-owasp-juice-shop/content/part2/roll-your-own-security.html#wherever-you-go-there-you-are'
  key: redirectChallenge
-
  name: 'Basket Access Tier 1'
  category: 'Broken Access Control'
  description: 'View another user''s shopping basket.'
  difficulty: 2
  hint: 'Have an eye on the HTTP traffic while shopping. Alternatively try to find a client-side association of users to their basket.'
  hintUrl: 'https://bkimminich.gitbooks.io/pwning-owasp-juice-shop/content/part2/broken-access-control.html#access-someone-elses-basket'
  key: basketAccessChallenge
-
  name: 'Basket Access Tier 2'
  category: 'Broken Access Control'
  description: 'Manipulate another user''s basket.'
  difficulty: 3
  hint: 'Have an eye on the HTTP traffic while adding items to basket.'
  hintUrl: 'https://bkimminich.gitbooks.io/pwning-owasp-juice-shop/content/part2/broken-access-control.html#manipulate-someone-elses-basket'
  key: basketManipulateChallenge
-
  name: 'Payback Time'
  category: 'Improper Input Validation'
  description: 'Place an order that makes you rich.'
  difficulty: 3
  hint: 'You literally need to make the shop owe you any amount of money.'
  hintUrl: 'https://bkimminich.gitbooks.io/pwning-owasp-juice-shop/content/part2/improper-input-validation.html#place-an-order-that-makes-you-rich'
  key: negativeOrderChallenge
-
  name: 'Confidential Document'
  category: 'Sensitive Data Exposure'
  description: 'Access a confidential document.'
  difficulty: 1
  hint: 'Analyze and tamper with links in the application that deliver a file directly.'
  hintUrl: 'https://bkimminich.gitbooks.io/pwning-owasp-juice-shop/content/part2/sensitive-data-exposure.html#access-a-confidential-document'
  key: directoryListingChallenge
-
  name: 'Forgotten Developer Backup'
  category: 'Roll your own Security'
  description: 'Access a developer''s forgotten backup file.'
  difficulty: 4
  hint: 'You need to trick a security mechanism into thinking that the file you want has a valid file type.'
  hintUrl: 'https://bkimminich.gitbooks.io/pwning-owasp-juice-shop/content/part2/roll-your-own-security.html#access-a-developers-forgotten-backup-file'
  key: forgottenDevBackupChallenge
-
  name: 'Forgotten Sales Backup'
  category: 'Security Misconfiguration'
  description: 'Access a salesman''s forgotten backup file.'
  difficulty: 3
  hint: 'You need to trick a security mechanism into thinking that the file you want has a valid file type.'
  hintUrl: 'https://bkimminich.gitbooks.io/pwning-owasp-juice-shop/content/part2/security-misconfiguration.html#access-a-salesmans-forgotten-backup-file'
  key: forgottenBackupChallenge
-
  name: 'Admin Section'
  category: 'Broken Access Control'
  description: 'Access the administration section of the store.'
  difficulty: 1
  hint: 'It is just slightly harder to find than the score board link.'
  hintUrl: 'https://bkimminich.gitbooks.io/pwning-owasp-juice-shop/content/part2/broken-access-control.html#access-the-administration-section-of-the-store'
  key: adminSectionChallenge
-
  name: 'Product Tampering'
  category: 'Broken Access Control'
  description: 'Change the <code>href</code> of the link within the <a href="/#/search?q=OWASP SSL Advanced Forensic Tool (O-Saft)">OWASP SSL Advanced Forensic Tool (O-Saft)</a> product description into <i>http://kimminich.de</i>.'
  difficulty: 3
  hint: 'Look for one of the following: a) broken admin functionality, b) holes in RESTful API or c) possibility for SQL Injection.'
  hintUrl: 'https://bkimminich.gitbooks.io/pwning-owasp-juice-shop/content/part2/broken-access-control.html#change-the-href-of-the-link-within-the-o-saft-product-description'
  key: changeProductChallenge
-
  name: 'Vulnerable Library'
  category: 'Vulnerable Components'
  description: '<a href="/#/contact">Inform the shop</a> about a vulnerable library it is using. (Mention the exact library name and version in your comment)'
  difficulty: 4
  hint: 'Report one of two possible answers via the "Contact Us" form. Do not forget to submit the library''s version as well.'
  hintUrl: 'https://bkimminich.gitbooks.io/pwning-owasp-juice-shop/content/part2/vulnerable-components.html#inform-the-shop-about-a-vulnerable-library-it-is-using'
  key: knownVulnerableComponentChallenge
-
  name: 'Weird Crypto'
  category: 'Sensitive Data Exposure'
  description: '<a href="/#/contact">Inform the shop</a> about an algorithm or library it should definitely not use the way it does.'
  difficulty: 2
  hint: 'Report one of four possible answers via the "Contact Us" form.'
  hintUrl: 'https://bkimminich.gitbooks.io/pwning-owasp-juice-shop/content/part2/sensitive-data-exposure.html#inform-the-shop-about-an-algorithm-or-library-it-should-definitely-not-use-the-way-it-does'
  key: weirdCryptoChallenge
-
  name: 'Easter Egg Tier 1'
  category: 'Roll your own Security'
  description: 'Find the hidden <a href="http://en.wikipedia.org/wiki/Easter_egg_(media)" target="_blank">easter egg</a>.'
  difficulty: 4
  hint: 'If you solved one of the three file access challenges, you already know where to find the easter egg.'
  hintUrl: 'https://bkimminich.gitbooks.io/pwning-owasp-juice-shop/content/part2/roll-your-own-security.html#find-the-hidden-easter-egg'
  key: easterEggLevelOneChallenge
-
  name: 'Easter Egg Tier 2'
  category: 'Security through Obscurity'
  description: 'Apply some advanced cryptanalysis to find <i>the real</i> easter egg.'
  difficulty: 4
  hint: 'You might have to peel through several layers of tough-as-nails encryption for this challenge.'
  hintUrl: 'https://bkimminich.gitbooks.io/pwning-owasp-juice-shop/content/part2/security-through-obscurity.html#apply-some-advanced-cryptanalysis-to-find-the-real-easter-egg'
  key: easterEggLevelTwoChallenge
-
  name: 'Forged Coupon'
  category: 'Sensitive Data Exposure'
  description: 'Forge a coupon code that gives you a discount of at least 80%.'
  difficulty: 6
  hint: 'Try either a) a knowledgable brute force attack or b) reverse engineering.'
  hintUrl: 'https://bkimminich.gitbooks.io/pwning-owasp-juice-shop/content/part2/sensitive-data-exposure.html#forge-a-coupon-code-that-gives-you-a-discount-of-at-least-80'
  key: forgedCouponChallenge
-
  name: 'Upload Size'
  category: 'Improper Input Validation'
  description: 'Upload a file larger than 100 kB.'
  difficulty: 3
  hint: 'You can attach a small file to the "File Complaint" form. Investigate how this upload actually works.'
  hintUrl: 'https://bkimminich.gitbooks.io/pwning-owasp-juice-shop/content/part2/improper-input-validation.html#upload-a-file-larger-than-100-kb'
  key: uploadSizeChallenge
-
  name: 'Upload Type'
  category: 'Improper Input Validation'
  description: 'Upload a file that has no .pdf extension.'
  difficulty: 3
  hint: 'You can attach a PDF file to the "File Complaint" form. Investigate how this upload actually works.'
  hintUrl: 'https://bkimminich.gitbooks.io/pwning-owasp-juice-shop/content/part2/improper-input-validation.html#upload-a-file-that-has-no-pdf-extension'
  key: uploadTypeChallenge
-
  name: 'Arbitrary File Write'
  category: 'Vulnerable Components'
  description: 'Overwrite the <a href="/ftp/legal.md">Legal Information</a> file.'
  difficulty: 6
  hint: 'Look out for a tweet praising new functionality of the web shop.'
  hintUrl: 'https://bkimminich.gitbooks.io/pwning-owasp-juice-shop/content/part2/vulnerable-components.html#overwrite-the-legal-information-file'
  key: fileWriteChallenge
-
  name: 'Extra Language'
  category: 'Forgotten Content'
  description: 'Retrieve the language file that never made it into production.'
  difficulty: 5
  hint: 'Brute force is not the only option for this challenge, but a perfectly viable one.'
  hintUrl: 'https://bkimminich.gitbooks.io/pwning-owasp-juice-shop/content/part2/forgotten-content.html#retrieve-the-language-file-that-never-made-it-into-production'
  key: extraLanguageChallenge
-
  name: 'CAPTCHA Bypass'
  category: 'Roll your own Security'
  description: 'Submit 10 or more customer feedbacks within 10 seconds.'
  difficulty: 5
  hint: 'After finding a CAPTCHA bypass, write a script that automates feedback submission. Or open many browser tabs and be really quick.'
  hintUrl: 'https://bkimminich.gitbooks.io/pwning-owasp-juice-shop/content/part2/roll-your-own-security.html#submit-10-or-more-customer-feedbacks-within-10-seconds'
  key: captchaBypassChallenge
-
  name: 'Zero Stars'
  category: 'Improper Input Validation'
  description: 'Give a devastating zero-star feedback to the store.'
  difficulty: 1
  hint: 'Before you invest time bypassing the API, you might want to play around with the UI a bit.'
  hintUrl: 'https://bkimminich.gitbooks.io/pwning-owasp-juice-shop/content/part2/improper-input-validation.html#give-a-devastating-zero-star-feedback-to-the-store'
  key: zeroStarsChallenge
-
  name: 'Imaginary Challenge'
  category: 'Sensitive Data Exposure'
  description: 'Solve challenge #99. Unfortunately, this challenge does not exist.'
  difficulty: 6
  hint: 'You need to trick the hacking progress persistence feature into thinking you solved challenge #99.'
  hintUrl: 'https://bkimminich.gitbooks.io/pwning-owasp-juice-shop/content/part2/sensitive-data-exposure.html#solve-challenge-99'
  key: continueCodeChallenge
-
  name: 'Login Bjoern'
  category: 'Broken Authentication'
  description: 'Log in with Bjoern''s user account <i>without</i> previously changing his password, applying SQL Injection, or hacking his Google account.'
  difficulty: 4
  hint: 'The security flaw behind this challenge is 100% Juice Shop''s fault and 0% Google''s.'
  hintUrl: 'https://bkimminich.gitbooks.io/pwning-owasp-juice-shop/content/part2/broken-authentication.html#log-in-with-bjoerns-user-account'
  key: oauthUserPasswordChallenge
-
  name: 'Login CISO'
  category: 'Broken Authentication'
  description: 'Exploit OAuth 2.0 to log in with the Chief Information Security Officer''s user account.'
  difficulty: 5
  hint: 'Don''t try to beat Google''s OAuth 2.0 service. Rather investigate implementation flaws on Juice Shop''s end.'
  hintUrl: 'https://bkimminich.gitbooks.io/pwning-owasp-juice-shop/content/part2/broken-authentication.html#exploit-oauth-20-to-log-in-with-the-cisos-user-account'
  key: loginCisoChallenge
-
  name: 'Login Support Team'
  category: 'Security Misconfiguration'
  description: 'Log in with the support team''s original user credentials without applying SQL Injection or any other bypass.'
  difficulty: 6
  hint: 'The underlying flaw of this challenge is a lot more human error than technical weakness.'
  hintUrl: 'https://bkimminich.gitbooks.io/pwning-owasp-juice-shop/content/part2/security-misconfiguration.html#log-in-with-the-support-teams-original-user-credentials'
  key: loginSupportChallenge
-
  name: 'Login MC SafeSearch'
  category: 'Sensitive Data Exposure'
  description: 'Log in with MC SafeSearch''s original user credentials without applying SQL Injection or any other bypass.'
  difficulty: 2
  hint: 'You should listen to MC''s hit song "Protect Ya Passwordz".'
  hintUrl: 'https://bkimminich.gitbooks.io/pwning-owasp-juice-shop/content/part2/sensitive-data-exposure.html#log-in-with-mc-safesearchs-original-user-credentials'
  key: loginRapperChallenge
-
  name: 'Premium Paywall'
  category: 'Sensitive Data Exposure'
  description: '<i class="far fa-gem"></i><i class="far fa-gem"></i><i class="far fa-gem"></i><i class="far fa-gem"></i><i class="far fa-gem"></i><!--IvLuRfBJYlmStf9XfL6ckJFngyd9LfV1JaaN/KRTPQPidTuJ7FR+D/nkWJUF+0xUF07CeCeqYfxq+OJVVa0gNbqgYkUNvn//UbE7e95C+6e+7GtdpqJ8mqm4WcPvUGIUxmGLTTAC2+G9UuFCD1DUjg==--><a href="/redirect?to=https://blockchain.info/address/1AbKfgvw9psQ41NbLi8kufDQTezwG8DRZm" target="_blank" class="btn btn-danger btn-xs"><i class="fab fa-btc fa-sm"></i> Unlock Premium Challenge</a> to access exclusive content.'
  difficulty: 6
  hint: 'You do not have to pay anything to unlock this challenge! Nonetheless, donations are very much appreciated.'
  hintUrl: 'https://bkimminich.gitbooks.io/pwning-owasp-juice-shop/content/part2/sensitive-data-exposure.html#unlock-premium-challenge-to-access-exclusive-content'
  key: premiumPaywallChallenge
-
  name: 'Reset Jim''s Password'
  category: 'Broken Authentication'
  description: 'Reset Jim''s password via the <a href="/#/forgot-password">Forgot Password</a> mechanism with <i>the original answer</i> to his security question.'
  difficulty: 3
  hint: 'It''s hard for celebrities to pick a security question from a hard-coded list where the answer is not publicly exposed.'
  hintUrl: 'https://bkimminich.gitbooks.io/pwning-owasp-juice-shop/content/part2/broken-authentication.html#reset-jims-password-via-the-forgot-password-mechanism'
  key: resetPasswordJimChallenge
-
  name: 'Reset Bender''s Password'
  category: 'Broken Authentication'
  description: 'Reset Bender''s password via the <a href="/#/forgot-password">Forgot Password</a> mechanism with <i>the original answer</i> to his security question.'
  difficulty: 4
  hint: 'Not as trivial as Jim''s but still not too difficult with some "Futurama" background knowledge.'
  hintUrl: 'https://bkimminich.gitbooks.io/pwning-owasp-juice-shop/content/part2/broken-authentication.html#reset-benders-password-via-the-forgot-password-mechanism'
  key: resetPasswordBenderChallenge
-
  name: 'Reset Morty''s Password'
  category: 'Security Misconfiguration'
  description: 'Reset Morty''s password via the <a href="/#/forgot-password">Forgot Password</a> mechanism with <i>his obfuscated answer</i> to his security question.'
  difficulty: 5
  hint: 'Find a way to bypass the rate limiting and brute force the obfuscated answer to Morty''s security question.'
  hintUrl: 'https://bkimminich.gitbooks.io/pwning-owasp-juice-shop/content/part2/security-misconfiguration.html#reset-mortys-password-via-the-forgot-password-mechanism'
  key: resetPasswordMortyChallenge
-
  name: 'Reset Bjoern''s Password'
  category: 'Broken Authentication'
  description: 'Reset Bjoern''s password via the <a href="/#/forgot-password">Forgot Password</a> mechanism with <i>the original answer</i> to his security question.'
  difficulty: 5
  hint: 'Nothing a little bit of Facebook stalking couldn''t reveal. Might involve a historical twist.'
  hintUrl: 'https://bkimminich.gitbooks.io/pwning-owasp-juice-shop/content/part2/broken-authentication.html#reset-bjoerns-password-via-the-forgot-password-mechanism'
  key: resetPasswordBjoernChallenge
-
  name: 'NoSQL Injection Tier 1'
  category: 'Injection'
  description: 'Let the server sleep for some time. (It has done more than enough hard work for you)'
  difficulty: 4
  hint: 'This challenge is essentially a stripped-down Denial of Service (DoS) attack.'
  hintUrl: 'https://bkimminich.gitbooks.io/pwning-owasp-juice-shop/content/part2/injection.html#let-the-server-sleep-for-some-time'
  key: noSqlCommandChallenge
-
  name: 'NoSQL Injection Tier 2'
  category: 'Injection'
  description: 'Update multiple product reviews at the same time.'
  difficulty: 4
  hint: 'Take a close look on how the equivalent of UPDATE-statements in MongoDB work.'
  hintUrl: 'https://bkimminich.gitbooks.io/pwning-owasp-juice-shop/content/part2/injection.html#update-multiple-product-reviews-at-the-same-time'
  key: noSqlReviewsChallenge
-
  name: 'NoSQL Injection Tier 3'
  category: 'Injection'
  description: 'All your orders are belong to us!'
  difficulty: 5
  hint: 'Take a close look on how the $where query operator works in MongoDB.'
  hintUrl: 'https://bkimminich.gitbooks.io/pwning-owasp-juice-shop/content/part2/injection.html#all-your-orders-are-belong-to-us'
  key: noSqlOrdersChallenge
-
  name: 'Retrieve Blueprint'
  category: 'Forgotten Content'
  description: 'Deprive the shop of earnings by downloading the blueprint for one of its products.'
  difficulty: 5
  hint: 'The product you might want to give a closer look is the OWASP Juice Shop Logo (3D-printed).'
  hintUrl: 'https://bkimminich.gitbooks.io/pwning-owasp-juice-shop/content/part2/forgotten-content.html#deprive-the-shop-of-earnings-by-downloading-the-blueprint-for-one-of-its-products'
  key: retrieveBlueprintChallenge
-
  name: 'Typosquatting Tier 1'
  category: 'Vulnerable Components'
  description: '<a href="/#/contact">Inform the shop</a> about a <i>typosquatting</i> trick it has become victim of. (Mention the exact name of the culprit)'
  difficulty: 4
  hint: 'This challenge has nothing to do with URLs or domains. Investigate the forgotten developer''s backup file instead.'
  hintUrl: 'https://bkimminich.gitbooks.io/pwning-owasp-juice-shop/content/part2/vulnerable-components.html#inform-the-shop-about-a-typosquatting-trick-it-has-become-victim-of'
  key: typosquattingNpmChallenge
-
  name: 'Typosquatting Tier 2'
  category: 'Vulnerable Components'
  description: '<a href="/#/contact">Inform the shop</a> about a more sneaky instance of <i>typosquatting</i> it fell for. (Mention the exact name of the culprit)'
  difficulty: 5
  hint: 'This challenge has nothing to do with URLs or domains. There is no convenient misplaced file helping you with this one.'
  hintUrl: 'https://bkimminich.gitbooks.io/pwning-owasp-juice-shop/content/part2/vulnerable-components.html#inform-the-shop-about-a-more-sneaky-instance-of-typosquatting-it-fell-for'
  key: typosquattingAngularChallenge
-
  name: 'JWT Issues Tier 1'
  category: 'Vulnerable Components'
  description: 'Forge an essentially unsigned JWT token that impersonates the (non-existing) user <i>jwtn3d@juice-sh.op</i>.'
  difficulty: 5
  hint: 'This challenge exploits a weird option that is supported when signing tokens with JWT.'
  hintUrl: 'https://bkimminich.gitbooks.io/pwning-owasp-juice-shop/content/part2/vulnerable-components.html#forge-an-essentially-unsigned-jwt-token'
  key: jwtTier1Challenge
-
  name: 'JWT Issues Tier 2'
  category: 'Vulnerable Components'
  description: 'Forge an almost properly RSA-signed JWT token that impersonates the (non-existing) user <i>rsa_lord@juice-sh.op</i>.'
  difficulty: 6
  hint: 'This challenge is explicitly not about acquiring the RSA private key used for JWT signing.'
  hintUrl: 'https://bkimminich.gitbooks.io/pwning-owasp-juice-shop/content/part2/vulnerable-components.html#forge-an-almost-properly-rsa-signed-jwt-token'
  key: jwtTier2Challenge
-
  name: 'Misplaced Signature File'
  category: 'Roll your own Security'
  description: 'Access a misplaced <a href="https://github.com/Neo23x0/sigma">SIEM signature</a> file.'
  difficulty: 4
  hint: 'You need to trick a security mechanism into thinking that the file you want has a valid file type.'
  hintUrl: 'https://bkimminich.gitbooks.io/pwning-owasp-juice-shop/content/part2/roll-your-own-security.html#access-a-misplaced-siem-signature-file'
  key: misplacedSignatureFileChallenge
-
  name: 'Deprecated Interface'
  category: 'Forgotten Content'
  description: 'Use a deprecated B2B interface that was not properly shut down.'
  difficulty: 2
  hint: 'The developers who disabled the interface think they could go invisible by just closing their eyes.'
  hintUrl: 'https://bkimminich.gitbooks.io/pwning-owasp-juice-shop/content/part2/forgotten-content.html#use-a-deprecated-b2b-interface-that-was-not-properly-shut-down'
  key: deprecatedInterfaceChallenge
-
  name: 'XXE Tier 1'
  category: 'XXE'
  description: 'Retrieve the content of <code>C:\Windows\system.ini</code> or <code>/etc/passwd</code> from the server.'
  difficulty: 3
  hint: 'The leverage point for this challenge is the deprecated B2B interface.'
  hintUrl: 'https://bkimminich.gitbooks.io/pwning-owasp-juice-shop/content/part2/xxe.html#retrieve-the-content-of-cwindowssystemini-or-etcpasswd-from-the-server'
  key: xxeFileDisclosureChallenge
-
  name: 'XXE Tier 2'
  category: 'XXE'
  description: 'Give the server something to chew on for quite a while.'
  difficulty: 5
  hint: 'It is not as easy as sending a large amount of data directly to the deprecated B2B interface.'
  hintUrl: 'https://bkimminich.gitbooks.io/pwning-owasp-juice-shop/content/part2/xxe.html#give-the-server-something-to-chew-on-for-quite-a-while'
  key: xxeDosChallenge
-
  name: 'RCE Tier 1'
  category: 'Insecure Deserialization'
  description: 'Perform a Remote Code Execution that would keep a less hardened application busy <em>forever</em>.'
  difficulty: 5
  hint: 'The feature you need to exploit for this challenge is not directly advertised anywhere.'
  hintUrl: 'https://bkimminich.gitbooks.io/pwning-owasp-juice-shop/content/part2/insecure-deserialization.html#perform-a-remote-code-execution-that-would-keep-a-less-hardened-application-busy-forever'
  key: rceChallenge
-
  name: 'RCE Tier 2'
  category: 'Insecure Deserialization'
  description: 'Perform a Remote Code Execution that occupies the server for a while without using infinite loops.'
  difficulty: 6
  hint: 'Your attack payload must not trigger the protection against too many iterations.'
  hintUrl: 'https://bkimminich.gitbooks.io/pwning-owasp-juice-shop/content/part2/insecure-deserialization.html#perform-a-remote-code-execution-that-occupies-the-server-for-a-while-without-using-infinite-loops'
  key: rceOccupyChallenge
-
  name: 'Blockchain Tier 1'
  category: 'Security through Obscurity'
  description: 'Learn about the Token Sale before its official announcement.'
  difficulty: 3
  hint: 'The developers truly believe in "Security through Obscurity" over actual access restrictions.'
  hintUrl: 'https://bkimminich.gitbooks.io/pwning-owasp-juice-shop/content/part2/security-through-obscurity.html#learn-about-the-token-sale-before-its-official-announcement'
  key: tokenSaleChallenge
-
  name: 'Security Policy'
  category: 'Roll your own Security'
  description: 'Behave like any "white-hat" should.'
  difficulty: 2
  hint: 'Undoubtably you want to read our security policy before conducting any research on our application.'
  hintUrl: 'https://bkimminich.gitbooks.io/pwning-owasp-juice-shop/content/part2/roll-your-own-security.html#behave-like-any-white-hat-should'
  key: securityPolicyChallenge
-
  name: 'Steganography Tier 1'
  category: 'Security through Obscurity'
  description: '<a href="/#/contact">Rat out</a> a notorious character hiding in plain sight in the shop. (Mention the exact name of the character)'
  difficulty: 4
  hint: 'No matter how good your eyes are, you will need tool assistance for this challenge.'
  hintUrl: 'https://bkimminich.gitbooks.io/pwning-owasp-juice-shop/content/part2/security-through-obscurity.html#rat-out-a-notorious-character-hiding-in-plain-sight-in-the-shop'
  key: hiddenImageChallenge
-
<<<<<<< HEAD
  name: 'Christmas Special'
  category: 'Injection'
  description: 'Order the Christmas special offer of 2014.'
  difficulty: 3
  hint: 'Find out how the application handles unavailable products and try to find a loophole.'
  hintUrl: 'https://bkimminich.gitbooks.io/pwning-owasp-juice-shop/content/part2/injection.html#order-the-christmas-special-offer-of-2014'
  key: christmasSpecialChallenge
-
  name: 'User Credentials'
  category: 'Injection'
  description: 'Retrieve a list of all user credentials via SQL Injection'
  difficulty: 4
  hint: 'Craft a UNION SELECT attack string against an endpoint that offers an unnecessary way to filter data.'
  hintUrl: 'https://bkimminich.gitbooks.io/pwning-owasp-juice-shop/content/part2/injection.html#retrieve-a-list-of-all-user-credentials-via-sql-injection'
  key: unionSqlInjectionChallenge
-
  name: 'Admin Registration'
  category: 'Improper Input Validation'
  description: 'Get registered as admin user.'
  difficulty: 3
  hint: 'Assign the unassignable.'
  hintUrl: 'https://bkimminich.gitbooks.io/pwning-owasp-juice-shop/content/part2/improper-input-validation.html#get-registered-as-admin-user'
  key: registerAdminChallenge
=======
  name: 'Supply Chain Attack'
  category: 'Broken Authentication'
  description: '<a href="/#/contact">Inform the development team</a> about a danger to some of <em>their</em> credentials. (Send them the URL of the <em>original report</em> or the CVE of this vulnerability)'
  difficulty: 5
  hint: 'This vulnerability will not affect any customer of the shop. It is aimed exclusively at its developers.'
  hintUrl: 'https://bkimminich.gitbooks.io/pwning-owasp-juice-shop/content/part2/broken-authentication.html#inform-the-development-team-about-a-danger-to-some-of-their-credentials'
  key: supplyChainAttackChallenge
>>>>>>> 2397d46b
<|MERGE_RESOLUTION|>--- conflicted
+++ resolved
@@ -471,7 +471,14 @@
   hintUrl: 'https://bkimminich.gitbooks.io/pwning-owasp-juice-shop/content/part2/security-through-obscurity.html#rat-out-a-notorious-character-hiding-in-plain-sight-in-the-shop'
   key: hiddenImageChallenge
 -
-<<<<<<< HEAD
+  name: 'Supply Chain Attack'
+  category: 'Broken Authentication'
+  description: '<a href="/#/contact">Inform the development team</a> about a danger to some of <em>their</em> credentials. (Send them the URL of the <em>original report</em> or the CVE of this vulnerability)'
+  difficulty: 5
+  hint: 'This vulnerability will not affect any customer of the shop. It is aimed exclusively at its developers.'
+  hintUrl: 'https://bkimminich.gitbooks.io/pwning-owasp-juice-shop/content/part2/broken-authentication.html#inform-the-development-team-about-a-danger-to-some-of-their-credentials'
+  key: supplyChainAttackChallenge
+-
   name: 'Christmas Special'
   category: 'Injection'
   description: 'Order the Christmas special offer of 2014.'
@@ -494,13 +501,4 @@
   difficulty: 3
   hint: 'Assign the unassignable.'
   hintUrl: 'https://bkimminich.gitbooks.io/pwning-owasp-juice-shop/content/part2/improper-input-validation.html#get-registered-as-admin-user'
-  key: registerAdminChallenge
-=======
-  name: 'Supply Chain Attack'
-  category: 'Broken Authentication'
-  description: '<a href="/#/contact">Inform the development team</a> about a danger to some of <em>their</em> credentials. (Send them the URL of the <em>original report</em> or the CVE of this vulnerability)'
-  difficulty: 5
-  hint: 'This vulnerability will not affect any customer of the shop. It is aimed exclusively at its developers.'
-  hintUrl: 'https://bkimminich.gitbooks.io/pwning-owasp-juice-shop/content/part2/broken-authentication.html#inform-the-development-team-about-a-danger-to-some-of-their-credentials'
-  key: supplyChainAttackChallenge
->>>>>>> 2397d46b
+  key: registerAdminChallenge