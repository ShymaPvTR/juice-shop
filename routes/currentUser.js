--- conflicted
+++ resolved
@@ -5,12 +5,8 @@
 
 module.exports = function retrieveLoggedInUser () {
   return (req, res) => {
-<<<<<<< HEAD
-    const user = insecurity.authenticatedUsers.from(req)
-    res.json({user: {id: (user && user.data ? user.data.id : undefined), email: (user && user.data ? user.data.email : undefined), lastLoginIp: (user && user.data ? user.data.lastLoginIp : undefined)}})
-=======
     const user = insecurity.authenticatedUsers.get(req.cookies.token)
-    const response = { user: { id: (user && user.data ? user.data.id : undefined), email: (user && user.data ? user.data.email : undefined) } }
+    const response = {user: {id: (user && user.data ? user.data.id : undefined), email: (user && user.data ? user.data.email : undefined), lastLoginIp: (user && user.data ? user.data.lastLoginIp : undefined)}}
     if (req.query.callback === undefined) {
       res.json(response)
     } else {
@@ -19,6 +15,5 @@
       }
       res.jsonp(response)
     }
->>>>>>> 52e59f12
   }
 }