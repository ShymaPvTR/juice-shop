--- conflicted
+++ resolved
@@ -5,17 +5,10 @@
 
   function save (params) {
     var trackingInformation = $q.defer()
-<<<<<<< HEAD
-    $http.post(host + '/', params).then(function (response) {
+    $http.get(host + '?id=' + params).then(function (response) {
       trackingInformation.resolve(response.data.data)
     }).catch(function (response) {
       trackingInformation.reject(response.data)
-=======
-    $http.get(host + '?id=' + params).success(function (data) {
-      trackingInformation.resolve(data)
-    }).error(function (err) {
-      trackingInformation.reject(err)
->>>>>>> b2c75c19
     })
     return trackingInformation.promise
   }
