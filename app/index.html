--- conflicted
+++ resolved
@@ -48,13 +48,8 @@
                     <span class="caret"></span>
                 </a>
                 <ul class="dropdown-menu" aria-labelledby="languageMenu" ng-controller="LanguageController">
-<<<<<<< HEAD
-                    <li><a ng-click="changeLanguage('en_US')">English</a></li>
-                    <li><a ng-click="changeLanguage('de_DE')">Deutsch</a></li>
-=======
                     <li><a ng-click="changeLanguage('en')">English</a></li>
                     <li><a ng-click="changeLanguage('de')">Deutsch</a></li>
->>>>>>> e6604b3c
                 </ul>
             </li>
             <li>
