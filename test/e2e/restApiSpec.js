--- conflicted
+++ resolved
@@ -23,12 +23,8 @@
       browser.waitForAngularEnabled(false)
       browser.get('/#/search?q=RestXSS')
       browser.refresh()
-<<<<<<< HEAD
       browser.driver.sleep(1000)
-      let productImage = element(by.css('img[alt="RestXSS"]'))
-=======
       const productImage = element(by.css('img[alt="RestXSS"]'))
->>>>>>> d2f505b8
       productImage.click()
 
       browser.wait(EC.alertIsPresent(), 5000, "'xss' alert is not present on /#/search")
