--- conflicted
+++ resolved
@@ -23,10 +23,6 @@
 
     it('should be defined', inject(function () {
       $httpBackend.whenGET('/rest/user/whoami').respond(200, {user: {}})
-<<<<<<< HEAD
-      $httpBackend.whenGET('/rest/captcha/').respond(200, {'captchaId': 1, 'captcha': '5-1-1', 'answer': '3'})
-=======
->>>>>>> b597d1ff
       $httpBackend.flush()
 
       expect(controller).toBeDefined()
@@ -35,10 +31,6 @@
 
     it('should hold the user id of the currently logged in user', inject(function () {
       $httpBackend.whenGET('/rest/user/whoami').respond(200, {user: {id: 42}})
-<<<<<<< HEAD
-      $httpBackend.whenGET('/rest/captcha/').respond(200, {'captchaId': 1, 'captcha': '5-1-1', 'answer': '3'})
-=======
->>>>>>> b597d1ff
       $httpBackend.flush()
 
       expect(scope.feedback.UserId).toBe(42)
@@ -46,10 +38,6 @@
 
     it('should hold no user id if current user is not logged in', inject(function () {
       $httpBackend.whenGET('/rest/user/whoami').respond(200, {user: {}})
-<<<<<<< HEAD
-      $httpBackend.whenGET('/rest/captcha/').respond(200, {'captchaId': 1, 'captcha': '5-1-1', 'answer': '3'})
-=======
->>>>>>> b597d1ff
       $httpBackend.flush()
 
       expect(scope.feedback.UserId).toBeUndefined()
@@ -57,10 +45,6 @@
 
     it('should miss feedback object if retrieving currently logged in user fails', inject(function () {
       $httpBackend.whenGET('/rest/user/whoami').respond(500)
-<<<<<<< HEAD
-      $httpBackend.whenGET('/rest/captcha/').respond(500, {})
-=======
->>>>>>> b597d1ff
       $httpBackend.flush()
 
       expect(scope.feedback).toBeUndefined()
@@ -68,10 +52,6 @@
 
     it('should hold the user email of the currently logged in user', inject(function () {
       $httpBackend.whenGET('/rest/user/whoami').respond(200, {user: {email: 'x@x.xx'}})
-<<<<<<< HEAD
-      $httpBackend.whenGET('/rest/captcha/').respond(200, {'captchaId': 1, 'captcha': '5-1-1', 'answer': '3'})
-=======
->>>>>>> b597d1ff
       $httpBackend.flush()
 
       expect(scope.userEmail).toBe('x@x.xx')
@@ -79,10 +59,6 @@
 
     it('should hold anonymous placeholder for email if current user is not logged in', inject(function () {
       $httpBackend.whenGET('/rest/user/whoami').respond(200, {user: {}})
-<<<<<<< HEAD
-      $httpBackend.whenGET('/rest/captcha/').respond(200, {'captchaId': 1, 'captcha': '5-1-1', 'answer': '3'})
-=======
->>>>>>> b597d1ff
       $httpBackend.flush()
 
       expect(scope.userEmail).toBe('anonymous')
@@ -90,10 +66,6 @@
 
     it('should display thank-you message and reset feedback form on saving feedback', inject(function () {
       $httpBackend.whenGET('/rest/user/whoami').respond(200, {user: {}})
-<<<<<<< HEAD
-      $httpBackend.whenGET('/rest/captcha/').respond(200, {'captchaId': 1, 'captcha': '5-1-1', 'answer': '3'})
-=======
->>>>>>> b597d1ff
       $httpBackend.whenPOST('/api/Feedbacks/').respond(200, {data: {comment: 'Test', rating: 4}})
       scope.feedback = {comment: 'Test', rating: 4}
       scope.form = {$setPristine: function () {}}
@@ -107,10 +79,6 @@
 
     it('should display 5-star thank-you message and reset feedback form on saving 5-star feedback', inject(function () {
       $httpBackend.whenGET('/rest/user/whoami').respond(200, {user: {}})
-<<<<<<< HEAD
-      $httpBackend.whenGET('/rest/captcha/').respond(200, {'captchaId': 1, 'captcha': '5-1-1', 'answer': '3'})
-=======
->>>>>>> b597d1ff
       $httpBackend.whenPOST('/api/Feedbacks/').respond(200, {data: {comment: 'Praise', rating: 5}})
       scope.feedback = {comment: 'Praise', rating: 5}
       scope.form = {$setPristine: function () {}}
