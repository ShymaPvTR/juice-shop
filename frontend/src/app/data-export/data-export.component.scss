<<<<<<< HEAD
mat-card{
  width: 45%;
  display: block;
  margin-left: auto;
  margin-right: auto;
  margin-bottom: 50px;
=======
mat-card {
  height: auto;
  min-width: 320px;
  width: 35%;
}

.mat-radio-button ~ .mat-radio-button {
  margin-left: 16px;
  margin-bottom: 16px;
}

.radio-label {
  font-weight:bold;
  margin-right: 8px;
}

.captcha-image {
  float: left;
>>>>>>> 813ad3fe
}<|MERGE_RESOLUTION|>--- conflicted
+++ resolved
@@ -1,15 +1,11 @@
-<<<<<<< HEAD
 mat-card{
-  width: 45%;
+  height: auto;
+  min-width: 320px;
+  width: 35%;;
   display: block;
   margin-left: auto;
   margin-right: auto;
   margin-bottom: 50px;
-=======
-mat-card {
-  height: auto;
-  min-width: 320px;
-  width: 35%;
 }
 
 .mat-radio-button ~ .mat-radio-button {
@@ -24,5 +20,4 @@
 
 .captcha-image {
   float: left;
->>>>>>> 813ad3fe
 }