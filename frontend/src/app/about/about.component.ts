--- conflicted
+++ resolved
@@ -11,8 +11,7 @@
 import { library } from '@fortawesome/fontawesome-svg-core'
 import { faFacebook, faMastodon, faReddit, faSlack, faTwitter } from '@fortawesome/free-brands-svg-icons'
 import { faNewspaper, faStar } from '@fortawesome/free-regular-svg-icons'
-<<<<<<< HEAD
-import { faStar as fasStar, faPalette } from '@fortawesome/free-solid-svg-icons'
+import { faStar as fasStar, faPalette, faBold } from '@fortawesome/free-solid-svg-icons'
 import { catchError } from 'rxjs/operators'
 import { EMPTY } from 'rxjs'
 import { MatButtonModule } from '@angular/material/button'
@@ -20,9 +19,6 @@
 import { TranslateModule } from '@ngx-translate/core'
 import { MatCardModule } from '@angular/material/card'
 import { FlexModule } from '@angular/flex-layout/flex'
-=======
-import { faStar as fasStar, faPalette, faBold } from '@fortawesome/free-solid-svg-icons'
->>>>>>> 0725b342
 
 library.add(faFacebook, faTwitter, faSlack, faReddit, faNewspaper, faStar, fasStar, faPalette, faMastodon, faBold)
 
@@ -73,7 +69,6 @@
   ngOnInit (): void {
     this.galleryRef = this.gallery.ref('feedback-gallery')
     this.populateSlideshowFromFeedbacks()
-<<<<<<< HEAD
     this.configurationService.getApplicationConfiguration()
       .pipe(
         catchError((err) => {
@@ -82,7 +77,13 @@
         })
       ).subscribe((config) => {
         if (config?.application?.social) {
-          if (config.application.social.twitterUrl) {
+          if (config.application.social.blueSkyUrl) {
+          this.blueSkyUrl = config.application.social.blueSkyUrl
+        }
+        if (config.application.social.mastodonUrl) {
+          this.mastodonUrl = config.application.social.mastodonUrl
+        }
+        if (config.application.social.twitterUrl) {
             this.twitterUrl = config.application.social.twitterUrl
           }
           if (config.application.social.facebookUrl) {
@@ -100,18 +101,6 @@
           if (config.application.social.nftUrl) {
             this.nftUrl = config.application.social.nftUrl
           }
-=======
-    this.configurationService.getApplicationConfiguration().subscribe((config) => {
-      if (config?.application?.social) {
-        if (config.application.social.blueSkyUrl) {
-          this.blueSkyUrl = config.application.social.blueSkyUrl
-        }
-        if (config.application.social.mastodonUrl) {
-          this.mastodonUrl = config.application.social.mastodonUrl
-        }
-        if (config.application.social.twitterUrl) {
-          this.twitterUrl = config.application.social.twitterUrl
->>>>>>> 0725b342
         }
       })
   }
