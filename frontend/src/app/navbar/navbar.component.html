--- conflicted
+++ resolved
@@ -116,11 +116,7 @@
       </mat-radio-button>
     </mat-menu>
 
-<<<<<<< HEAD
-    <mat-menu #subMenu="matMenu" style="width: 250px;">
-=======
     <mat-menu #subMenu="matMenu">
->>>>>>> 090ce385
       <button mat-menu-item [routerLink]="['privacy-security/privacy-policy']" aria-label="Go to privacy policy page">
         <mat-icon>
           assignment
