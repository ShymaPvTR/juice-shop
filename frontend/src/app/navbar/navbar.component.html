--- conflicted
+++ resolved
@@ -1,114 +1,84 @@
 <mat-toolbar class="mat-elevation-z6" color="primary" fxLayout="column" xmlns="http://www.w3.org/1999/html">
 
-  <mat-toolbar-row fxLayout="row">
+<mat-toolbar-row fxLayout="row">
 
-    <button (click)="onToggleSidenav()" mat-icon-button>
-      <mat-icon>menu</mat-icon>
-    </button>
+  <button (click)="onToggleSidenav()" mat-icon-button>
+    <mat-icon>menu</mat-icon>
+  </button>
 
-    <a routerLink="/search">
-      <img [src]="logoSrc" class="logo">
-    </a>
+  <a routerLink="/search">
+    <img [src]="logoSrc" class="logo">
+  </a>
 
-    <span fxHide.lt-sm fxShow>{{applicationName}}</span>
+  <span fxHide.lt-sm fxShow>{{applicationName}}</span>
 
-    <span class="fill-remaining-space"></span>
+  <span class="fill-remaining-space"></span>
 
-    <mat-form-field class="search-input" color="accent" floatLabel="never">
-      <input #searchControl id="searchQuery" matInput placeholder="{{'SEARCH_PLACEHOLDER' | translate}}" type="search">
-    </mat-form-field>
+  <mat-form-field class="search-input" color="accent" floatLabel="never">
+    <input #searchControl id="searchQuery" matInput placeholder="{{'SEARCH_PLACEHOLDER' | translate}}" type="search">
+  </mat-form-field>
 
-    <button (click)="search(searchControl.value)" id="searchButton" mat-icon-button type="submit">
-      <i class="fas fa-search fa-lg"></i>
-    </button>
+  <button (click)="search(searchControl.value)" id="searchButton" mat-icon-button type="submit">
+    <i class="fas fa-search fa-lg"></i>
+  </button>
 
-    <button [matMenuTriggerFor]="userMenu" mat-button style="vertical-align: middle;">
-      <i class="material-icons">
-        account_circle
-      </i>
-      Account
-    </button>
+  <button [matMenuTriggerFor]="userMenu" mat-button style="vertical-align: middle;">
+    <i class="material-icons">
+      account_circle
+    </i>
+    Account
+  </button>
 
-    <mat-menu #userMenu="matMenu">
-      <button *ngIf="!isLoggedIn()" fxHide.lt-md fxShow mat-button routerLink="/login">
-        <i class="fas fa-sign-in-alt fa-lg"></i>
-        {{"TITLE_LOGIN" | translate }}
-      </button>
-      <button (click)="goToProfilePage()" *ngIf="isLoggedIn()" mat-menu-item>
-        <i class="fas fa-user-circle fa-lg"></i>
-        {{userEmail}}
-      </button>
-<<<<<<< HEAD
-      <button *ngIf="isLoggedIn()" mat-menu-item routerLink="/recycle">
-=======
-      <button mat-menu-item routerLink="/privacy-security/privacy-policy" *ngIf="isLoggedIn()">
-        <i class="fas fa-user-secret fa-lg"></i>
-        {{ "PRIVACY_AND_SETTINGS" | translate }}
-      </button>
-      <button mat-menu-item routerLink="/recycle" *ngIf="isLoggedIn()">
->>>>>>> 56c666ac
-        <i class="fas fa-recycle fa-lg"></i>
-        {{"NAV_RECYCLE" | translate}}
-      </button>
-      <button *ngIf="isLoggedIn()" mat-menu-item routerLink="/track-order">
-        <i class="fas fa-map-marker fa-lg"></i>
-        {{"TITLE_TRACK_ORDERS" | translate}}
-      </button>
-<<<<<<< HEAD
-      <button *ngIf="isLoggedIn()" mat-menu-item routerLink="/change-password">
-        <i class="fas fa-user-secret fa-lg"></i>
-        {{"TITLE_CHANGE_PASSWORD" | translate}}
-      </button>
-      <button (click)="logout()" *ngIf="isLoggedIn()" fxHide.lt-md fxShow mat-button>
-        <i class="fas fa-sign-out-alt fa-lg"></i>
-        {{"TITLE_LOGOUT" | translate }}
-=======
-    </mat-menu>
-
-    <button mat-button *ngIf="!isLoggedIn()" routerLink="/login" fxShow fxHide.lt-md>
+  <mat-menu #userMenu="matMenu">
+    <button *ngIf="!isLoggedIn()" fxHide.lt-md fxShow mat-button routerLink="/login">
       <i class="fas fa-sign-in-alt fa-lg"></i>
       {{"TITLE_LOGIN" | translate }}
     </button>
-    <button mat-button *ngIf="isLoggedIn()" (click)="logout()" fxShow fxHide.lt-md>
+    <button (click)="goToProfilePage()" *ngIf="isLoggedIn()" mat-menu-item>
+      <i class="fas fa-user-circle fa-lg"></i>
+      {{userEmail}}
+    </button>
+    <button mat-menu-item routerLink="/privacy-security/privacy-policy" *ngIf="isLoggedIn()">
+      <i class="fas fa-user-secret fa-lg"></i>
+      {{ "PRIVACY_AND_SETTINGS" | translate }}
+    </button>
+    <button *ngIf="isLoggedIn()" mat-menu-item routerLink="/recycle">
+      <i class="fas fa-recycle fa-lg"></i>
+      {{"NAV_RECYCLE" | translate}}
+    </button>
+    <button *ngIf="isLoggedIn()" mat-menu-item routerLink="/track-order">
+      <i class="fas fa-map-marker fa-lg"></i>
+      {{"TITLE_TRACK_ORDERS" | translate}}
+    </button>
+    <button *ngIf="isLoggedIn()" mat-menu-item routerLink="/change-password">
+      <i class="fas fa-user-secret fa-lg"></i>
+      {{"TITLE_CHANGE_PASSWORD" | translate}}
+    </button>
+    <button (click)="logout()" *ngIf="isLoggedIn()" fxHide.lt-md fxShow mat-button>
       <i class="fas fa-sign-out-alt fa-lg"></i>
       {{"TITLE_LOGOUT" | translate }}
     </button>
+  </mat-menu>
 
-    <button mat-button [matMenuTriggerFor]="contactMenu" fxShow fxHide.lt-lg>
-      <i class="far fa-comments fa-lg"></i>
-      {{"TITLE_CONTACT" | translate}}
+  <button *ngIf="isLoggedIn()" fxHide.lt-lg fxShow mat-button routerLink="/basket">
+    <i class="fas fa-shopping-cart fa-lg"></i>
+    {{"TITLE_BASKET" | translate}}
+  </button>
+
+  <button [matMenuTriggerFor]="menu" mat-button>
+    <i class="material-icons">
+      language
+    </i>
+  </button>
+
+  <mat-menu #menu="matMenu" [overlapTrigger]="true">
+    <button (click)="changeLanguage(language.key)" *ngFor="let language of languages" [value]="language"
+            mat-menu-item>
+      <span *ngFor="let icon of language.icons" [class]="'flag-icon flag-icon-' + icon"></span>
+      {{language?.lang}}
+      <i *ngIf="language.isFlask" class="fas fa-flask"></i>
     </button>
-    <mat-menu #contactMenu="matMenu">
-      <button mat-menu-item routerLink="/contact">
-        <i class="fas fa-comment fa-lg"></i>
-        {{"SECTION_CUSTOMER_FEEDBACK" | translate}}
-      </button>
-      <button mat-menu-item *ngIf="isLoggedIn()" routerLink="/complain">
-        <i class="fas fa-bomb fa-lg"></i>
-        {{"NAV_COMPLAIN" | translate}}
->>>>>>> 56c666ac
-      </button>
-    </mat-menu>
+  </mat-menu>
 
-    <button *ngIf="isLoggedIn()" fxHide.lt-lg fxShow mat-button routerLink="/basket">
-      <i class="fas fa-shopping-cart fa-lg"></i>
-      {{"TITLE_BASKET" | translate}}
-    </button>
-
-    <button [matMenuTriggerFor]="menu" mat-button>
-      <i class="material-icons">
-        language
-      </i>
-    </button>
-
-    <mat-menu #menu="matMenu" [overlapTrigger]="true">
-      <button (click)="changeLanguage(language.key)" *ngFor="let language of languages" [value]="language"
-              mat-menu-item>
-        <span *ngFor="let icon of language.icons" [class]="'flag-icon flag-icon-' + icon"></span>
-        {{language?.lang}}
-        <i *ngIf="language.isFlask" class="fas fa-flask"></i>
-      </button>
-    </mat-menu>
-
-  </mat-toolbar-row>
+</mat-toolbar-row>
 </mat-toolbar>