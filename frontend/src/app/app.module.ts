--- conflicted
+++ resolved
@@ -112,15 +112,12 @@
 import { SavedAddressComponent } from './saved-address/saved-address.component'
 import { ChallengeStatusBadgeComponent } from './challenge-status-badge/challenge-status-badge.component'
 import { OrderCompletionComponent } from './order-completion/order-completion.component'
-<<<<<<< HEAD
 import { WalletComponent } from './wallet/wallet.component'
 import { WalletService } from './Services/wallet.service'
-=======
 import { OrderHistoryComponent } from './order-history/order-history.component'
 import { OrderHistoryService } from './Services/order-history.service'
 import { DeliveryMethodComponent } from './delivery-method/delivery-method.component'
 import { DeliveryService } from './Services/delivery.service'
->>>>>>> 88f2d696
 
 export function HttpLoaderFactory (http: HttpClient) {
   return new TranslateHttpLoader(http, './../assets/i18n/', '.json')
@@ -176,12 +173,9 @@
     PurchaseBasketComponent,
     PrivacyPolicyComponent,
     ChallengeStatusBadgeComponent,
-<<<<<<< HEAD
-    WalletComponent
-=======
+    WalletComponent,
     OrderHistoryComponent,
     DeliveryMethodComponent
->>>>>>> 88f2d696
   ],
   entryComponents: [
     ProductDetailsComponent,
@@ -273,12 +267,9 @@
     AddressService,
     AccountingGuard,
     QuantityService,
-<<<<<<< HEAD
-    WalletService
-=======
+    WalletService,
     OrderHistoryService,
     DeliveryService
->>>>>>> 88f2d696
   ],
   bootstrap: [AppComponent]
 })
