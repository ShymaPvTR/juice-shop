import { BrowserModule } from '@angular/platform-browser'
import { NgModule } from '@angular/core'
import { HTTP_INTERCEPTORS, HttpClient, HttpClientModule } from '@angular/common/http'
import { CookieModule, CookieService } from 'ngx-cookie'
import { ReactiveFormsModule } from '@angular/forms'
import { Routing, AdminGuard, LoginGuard, AccountingGuard } from './app.routing'
import { OverlayContainer } from '@angular/cdk/overlay'
import { TranslateLoader, TranslateModule } from '@ngx-translate/core'
import { TranslateHttpLoader } from '@ngx-translate/http-loader'
import { QRCodeModule } from 'angular2-qrcode'
import { BarRatingModule } from 'ng2-bar-rating'
import { ClipboardModule } from 'ngx-clipboard'
import { FileUploadModule } from 'ng2-file-upload'
import { SlideshowModule } from 'ng-simple-slideshow'
import { NgxSpinnerModule } from 'ngx-spinner'
/* Imported Components */
import { AppComponent } from './app.component'
import { AboutComponent } from './about/about.component'
import { AdministrationComponent } from './administration/administration.component'
import { BasketComponent } from './basket/basket.component'
import { LoginComponent } from './login/login.component'
import { ScoreBoardComponent } from './score-board/score-board.component'
import { NavbarComponent } from './navbar/navbar.component'
import { WelcomeComponent } from './welcome/welcome.component'
import { WelcomeBannerComponent } from './welcome-banner/welcome-banner.component'
import { SearchResultComponent } from './search-result/search-result.component'
import { ForgotPasswordComponent } from './forgot-password/forgot-password.component'
import { RegisterComponent } from './register/register.component'
import { ContactComponent } from './contact/contact.component'
import { ErasureRequestComponent } from './erasure-request/erasure-request.component'
import { ChangePasswordComponent } from './change-password/change-password.component'
import { ProductDetailsComponent } from './product-details/product-details.component'
import { ComplaintComponent } from './complaint/complaint.component'
import { TrackOrderComponent } from './track-order/track-order.component'
import { TrackResultComponent } from './track-result/track-result.component'
import { RecycleComponent } from './recycle/recycle.component'
import { QrCodeComponent } from './qr-code/qr-code.component'
import { UserDetailsComponent } from './user-details/user-details.component'
import { ServerStartedNotificationComponent } from './server-started-notification/server-started-notification.component'
import { ChallengeSolvedNotificationComponent } from './challenge-solved-notification/challenge-solved-notification.component'
import { OAuthComponent } from './oauth/oauth.component'
import { TokenSaleComponent } from './token-sale/token-sale.component'
import { ProductReviewEditComponent } from './product-review-edit/product-review-edit.component'
import { TwoFactorAuthEnterComponent } from './two-factor-auth-enter/two-factor-auth-enter.component'
import { PrivacySecurityComponent } from './privacy-security/privacy-security.component'
import { ErrorPageComponent } from './error-page/error-page.component'
import { NgMatSearchBarModule } from 'ng-mat-search-bar'
/* Imported Services */
import { RequestInterceptor } from './Services/request.interceptor'
import { ProductService } from './Services/product.service'
import { ConfigurationService } from './Services/configuration.service'
import { AdministrationService } from './Services/administration.service'
import { SecurityQuestionService } from './Services/security-question.service'
import { UserService } from './Services/user.service'
import { SecurityAnswerService } from './Services/security-answer.service'
import { FeedbackService } from './Services/feedback.service'
import { CaptchaService } from './Services/captcha.service'
import { WindowRefService } from './Services/window-ref.service'
import { ProductReviewService } from './Services/product-review.service'
import { ComplaintService } from './Services/complaint.service'
import { TrackOrderService } from './Services/track-order.service'
import { RecycleService } from './Services/recycle.service'
import { BasketService } from './Services/basket.service'
import { ChallengeService } from './Services/challenge.service'
import { DataSubjectService } from './Services/data-subject.service'
import { ImageCaptchaService } from './Services/image-captcha.service'
import { AddressService } from './Services/address.service'
import { QuantityService } from './Services/quantity.service'
/* Modules required for Angular Material */
import { FlexLayoutModule } from '@angular/flex-layout'
import { BrowserAnimationsModule } from '@angular/platform-browser/animations'
import { MatToolbarModule } from '@angular/material/toolbar'
import { MatIconModule } from '@angular/material/icon'
import { MatFormFieldModule } from '@angular/material/form-field'
import { MatSelectModule } from '@angular/material/select'
import { MatButtonModule } from '@angular/material/button'
import { MatSidenavModule } from '@angular/material/sidenav'
import { MatTableModule } from '@angular/material/table'
import { MatPaginatorModule } from '@angular/material/paginator'
import { MatCardModule } from '@angular/material/card'
import { MatInputModule } from '@angular/material/input'
import { MatCheckboxModule } from '@angular/material/checkbox'
import { MatDialogModule } from '@angular/material/dialog'
import { MatDividerModule } from '@angular/material/divider'
import { MatDatepickerModule } from '@angular/material/datepicker'
import { MatNativeDateModule } from '@angular/material/core'
import { MatExpansionModule } from '@angular/material/expansion'
import { MatProgressBarModule } from '@angular/material/progress-bar'
import { MatTooltipModule } from '@angular/material/tooltip'
import { MatMenuModule } from '@angular/material/menu'
import { MatListModule } from '@angular/material/list'
import { SidenavComponent } from './sidenav/sidenav.component'
import { MatButtonToggleModule } from '@angular/material/button-toggle'
import { LayoutModule } from '@angular/cdk/layout'
import { MatGridListModule, MatRadioModule, MatSnackBarModule } from '@angular/material'
import { MatBadgeModule } from '@angular/material/badge'
/* Internal components */
import { TwoFactorAuthComponent } from './two-factor-auth/two-factor-auth.component'
import { DataExportComponent } from './data-export/data-export.component'
import { LastLoginIpComponent } from './last-login-ip/last-login-ip.component'
import { PrivacyPolicyComponent } from './privacy-policy/privacy-policy.component'
import { AddressCreateComponent } from './address-create/address-create.component'
import { AddressSelectComponent } from './address-select/address-select.component'
import { PaymentService } from './Services/payment.service'
import { PaymentComponent } from './payment/payment.component'
import { PaymentMethodComponent } from './payment-method/payment-method.component'
import { SavedPaymentMethodsComponent } from './saved-payment-methods/saved-payment-methods.component'
import { AccountingComponent } from './accounting/accounting.component'
import { OrderSummaryComponent } from './order-summary/order-summary.component'
import { PurchaseBasketComponent } from './purchase-basket/purchase-basket.component'
import { AddressComponent } from './address/address.component'
import { SavedAddressComponent } from './saved-address/saved-address.component'
import { ChallengeStatusBadgeComponent } from './challenge-status-badge/challenge-status-badge.component'
import { OrderCompletionComponent } from './order-completion/order-completion.component'

export function HttpLoaderFactory (http: HttpClient) {
  return new TranslateHttpLoader(http, './../assets/i18n/', '.json')
}

@NgModule({
  declarations: [
    AppComponent,
    AboutComponent,
    AdministrationComponent,
    BasketComponent,
    LoginComponent,
    ScoreBoardComponent,
    NavbarComponent,
    WelcomeComponent,
    WelcomeBannerComponent,
    SearchResultComponent,
    ForgotPasswordComponent,
    RegisterComponent,
    ContactComponent,
    ErasureRequestComponent,
    ChangePasswordComponent,
    ProductDetailsComponent,
    ComplaintComponent,
    TrackOrderComponent,
    TrackResultComponent,
    RecycleComponent,
    QrCodeComponent,
    UserDetailsComponent,
    ServerStartedNotificationComponent,
    ChallengeSolvedNotificationComponent,
    OAuthComponent,
    TokenSaleComponent,
    ProductReviewEditComponent,
    TwoFactorAuthEnterComponent,
    SidenavComponent,
    PrivacySecurityComponent,
    ErrorPageComponent,
    TwoFactorAuthComponent,
    DataExportComponent,
    LastLoginIpComponent,
    PrivacyPolicyComponent,
    OrderCompletionComponent,
    AddressCreateComponent,
    AddressSelectComponent,
    AddressComponent,
    SavedAddressComponent,
    PaymentComponent,
    PaymentMethodComponent,
    SavedPaymentMethodsComponent,
    AccountingComponent,
<<<<<<< HEAD
=======
    OrderSummaryComponent,
    PurchaseBasketComponent,
>>>>>>> 505eb45b
    PrivacyPolicyComponent,
    ChallengeStatusBadgeComponent
  ],
  entryComponents: [
    ProductDetailsComponent,
    QrCodeComponent,
    UserDetailsComponent,
    ProductReviewEditComponent,
    WelcomeBannerComponent
  ],
  imports: [
    BrowserModule,
    Routing,
    TranslateModule.forRoot(
      {
        loader: {
          provide: TranslateLoader,
          useFactory: HttpLoaderFactory,
          deps: [HttpClient]
        }
      }
    ),
    CookieModule.forRoot(),
    FlexLayoutModule,
    HttpClientModule,
    ReactiveFormsModule,
    BrowserAnimationsModule,
    SlideshowModule,
    QRCodeModule,
    BarRatingModule,
    FileUploadModule,
    ClipboardModule,
    NgxSpinnerModule,
    MatToolbarModule,
    MatIconModule,
    MatFormFieldModule,
    MatSelectModule,
    MatButtonModule,
    MatSidenavModule,
    MatTableModule,
    MatPaginatorModule,
    MatCardModule,
    MatInputModule,
    MatCheckboxModule,
    MatDialogModule,
    MatDividerModule,
    MatDatepickerModule,
    MatNativeDateModule,
    MatExpansionModule,
    MatProgressBarModule,
    MatTooltipModule,
    MatMenuModule,
    MatListModule,
    MatButtonToggleModule,
    LayoutModule,
    MatGridListModule,
    NgMatSearchBarModule,
    MatBadgeModule,
    MatRadioModule,
    MatSnackBarModule
  ],
  providers: [
    {
      provide: HTTP_INTERCEPTORS,
      useClass: RequestInterceptor,
      multi: true
    },
    ProductService,
    ConfigurationService,
    AdministrationService,
    SecurityQuestionService,
    DataSubjectService,
    UserService,
    SecurityAnswerService,
    CaptchaService,
    FeedbackService,
    WindowRefService,
    ProductReviewService,
    ComplaintService,
    TrackOrderService,
    RecycleService,
    BasketService,
    ChallengeService,
    CookieService,
    AdminGuard,
    LoginGuard,
    ImageCaptchaService,
    PaymentService,
    AccountingGuard,
    ImageCaptchaService,
    AddressService,
    AccountingGuard,
    QuantityService
  ],
  bootstrap: [AppComponent]
})

export class AppModule {

  constructor (configurationService: ConfigurationService, overlayContainer: OverlayContainer) {
    configurationService.getApplicationConfiguration().subscribe((conf) => {
      overlayContainer.getContainerElement().classList.add(conf.application.theme + '-theme')
    })
  }

}<|MERGE_RESOLUTION|>--- conflicted
+++ resolved
@@ -163,11 +163,8 @@
     PaymentMethodComponent,
     SavedPaymentMethodsComponent,
     AccountingComponent,
-<<<<<<< HEAD
-=======
     OrderSummaryComponent,
     PurchaseBasketComponent,
->>>>>>> 505eb45b
     PrivacyPolicyComponent,
     ChallengeStatusBadgeComponent
   ],
