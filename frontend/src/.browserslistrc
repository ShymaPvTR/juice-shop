--- conflicted
+++ resolved
@@ -1,10 +1,5 @@
-<<<<<<< HEAD
-defaults
-not IE 11
-=======
 > 0.5%
 last 2 versions
 Firefox ESR
 not dead
-not IE <= 11
->>>>>>> c0ff464f
+not IE <= 11