--- conflicted
+++ resolved
@@ -101,7 +101,7 @@
   ]
 }
 
-function loadHint(hint: ChallengeHint): HTMLElement {
+function loadHint (hint: ChallengeHint): HTMLElement {
   const elem = document.createElement('div')
   elem.id = 'hacking-instructor'
   elem.style.position = 'absolute'
@@ -135,23 +135,18 @@
   return relAnchor
 }
 
-function waitForClick(element: HTMLElement) {
+function waitForClick (element: HTMLElement) {
   return new Promise((resolve) => {
     element.addEventListener('click', () => resolve())
   })
 }
 
-<<<<<<< HEAD
 export function hasInstructions (challengeName: String): boolean {
   return challengeInstructions.challenges.find(({ name }) => name === challengeName) !== undefined
 }
 
 export async function startHackingInstructorFor (challengeName: String): Promise<void> {
   const challengeInstruction = challengeInstructions.challenges.find(({ name }) => name === challengeName)
-=======
-export async function init() {
-  console.log('Hacking Instructor Init')
->>>>>>> 46a7e1ad
 
   for (const hint of challengeInstruction.hints) {
     const element = loadHint(hint)
